// SPDX-License-Identifier: Apache-2.0
// Copyright (c) 2020-2021 MariaDB Corporation Ab

package org.mariadb.r2dbc.message.server;

import io.netty.buffer.ByteBuf;
import io.r2dbc.spi.ColumnMetadata;
import io.r2dbc.spi.Nullability;
import io.r2dbc.spi.OutParameterMetadata;
import java.nio.charset.StandardCharsets;
import org.mariadb.r2dbc.MariadbConnectionConfiguration;
import org.mariadb.r2dbc.codec.DataType;
import org.mariadb.r2dbc.message.Context;
import org.mariadb.r2dbc.message.ServerMessage;
import org.mariadb.r2dbc.util.MariadbType;
import org.mariadb.r2dbc.util.constants.ColumnFlags;
import reactor.util.Logger;
import reactor.util.Loggers;

public final class ColumnDefinitionPacket
    implements ServerMessage, ColumnMetadata, OutParameterMetadata {
  private static final Logger logger = Loggers.getLogger(ColumnDefinitionPacket.class);

  // This array stored character length for every collation id up to collation id 256
  // It is generated from the information schema using
  // "select  id, maxlen from information_schema.character_sets, information_schema.collations
  // where character_sets.character_set_name = collations.character_set_name order by id"
  private static final int[] maxCharlen = {
    0, 2, 1, 1, 1, 1, 1, 1,
    1, 1, 1, 1, 3, 2, 1, 1,
    1, 0, 1, 2, 1, 1, 1, 1,
    2, 1, 1, 1, 2, 1, 1, 1,
    1, 3, 1, 2, 1, 1, 1, 1,
    1, 1, 1, 1, 1, 4, 4, 1,
    1, 1, 1, 1, 1, 1, 4, 4,
    0, 1, 1, 1, 4, 4, 0, 1,
    1, 1, 1, 1, 1, 1, 1, 1,
    1, 1, 1, 1, 0, 1, 1, 1,
    1, 1, 1, 3, 2, 2, 2, 2,
    2, 1, 2, 3, 1, 1, 1, 2,
    2, 3, 3, 1, 0, 4, 4, 4,
    4, 4, 4, 4, 4, 4, 4, 4,
    4, 4, 4, 4, 4, 4, 4, 4,
    4, 0, 0, 0, 0, 0, 0, 0,
    2, 2, 2, 2, 2, 2, 2, 2,
    2, 2, 2, 2, 2, 2, 2, 2,
    2, 2, 2, 2, 0, 2, 0, 0,
    0, 0, 0, 0, 0, 0, 0, 2,
    4, 4, 4, 4, 4, 4, 4, 4,
    4, 4, 4, 4, 4, 4, 4, 4,
    4, 4, 4, 4, 0, 0, 0, 0,
    0, 0, 0, 0, 0, 0, 0, 0,
    3, 3, 3, 3, 3, 3, 3, 3,
    3, 3, 3, 3, 3, 3, 3, 3,
    3, 3, 3, 3, 0, 3, 4, 4,
    0, 0, 0, 0, 0, 0, 0, 3,
    4, 4, 4, 4, 4, 4, 4, 4,
    4, 4, 4, 4, 4, 4, 4, 4,
    4, 4, 4, 4, 0, 4, 0, 0,
    0, 0, 0, 0, 0, 0, 0, 0
  };
  private final byte[] meta;
  private final int charset;
  private final long length;
  private final DataType dataType;
  private final byte decimals;
  private final int flags;
  private boolean ending;
  private final MariadbConnectionConfiguration conf;

  private ColumnDefinitionPacket(
      byte[] meta,
      int charset,
      long length,
      DataType dataType,
      byte decimals,
      int flags,
      boolean ending,
      MariadbConnectionConfiguration conf) {
    this.meta = meta;
    this.charset = charset;
    this.length = length;
    this.dataType = dataType;
    this.decimals = decimals;
    this.flags = flags;
    this.ending = ending;
    this.conf = conf;
  }

  private ColumnDefinitionPacket(String name, MariadbConnectionConfiguration conf) {
    byte[] nameBytes = name.getBytes(StandardCharsets.UTF_8);
    byte[] arr = new byte[6 + 2 * nameBytes.length];
    int pos = 0;

    // lenenc_str     catalog
    // lenenc_str     schema
    // lenenc_str     table
    // lenenc_str     org_table
    for (int i = 0; i < 4; i++) {
      arr[pos++] = 0;
    }

    // lenenc_str     name
    // lenenc_str     org_name
    for (int i = 0; i < 2; i++) {
      arr[pos++] = (byte) nameBytes.length;
      System.arraycopy(nameBytes, 0, arr, pos, nameBytes.length);
      pos += nameBytes.length;
    }

    this.meta = arr;
    this.charset = 33;
    this.length = 8;
    this.dataType = DataType.BIGINT;
    this.decimals = 0;
    this.flags = ColumnFlags.PRIMARY_KEY;
    this.ending = false;
    this.conf = conf;
  }

  public static ColumnDefinitionPacket decode(
      Sequencer sequencer,
      ByteBuf buf,
      Context context,
      boolean ending,
      MariadbConnectionConfiguration conf) {
    byte[] meta = new byte[buf.readableBytes() - 12];
    buf.readBytes(meta);
    int charset = buf.readUnsignedShortLE();
    long length = buf.readUnsignedIntLE();
    DataType dataType = DataType.fromServer(buf.readUnsignedByte(), charset);
    int flags = buf.readUnsignedShortLE();
    byte decimals = buf.readByte();
    return new ColumnDefinitionPacket(
        meta, charset, length, dataType, decimals, flags, ending, conf);
  }

  public static ColumnDefinitionPacket fromGeneratedId(
      String name, MariadbConnectionConfiguration conf) {
    return new ColumnDefinitionPacket(name, conf);
  }

  private String getString(int idx) {
    int pos = 0;
    for (int i = 0; i < idx; i++) {
      // maximum length of 64 characters.
      // so length encode is just encoded on one byte
      int len = this.meta[pos++] & 0xff;
      pos += len;
    }
    int length = this.meta[pos++] & 0xff;
    return new String(this.meta, pos, length, StandardCharsets.UTF_8);
  }

  public String getSchema() {
    return this.getString(1);
  }

  public String getTableAlias() {
    return this.getString(2);
  }

  public String getTable() {
    return this.getString(3);
  }

  @Override
  public String getName() {
    return this.getString(4);
  }

  public String getColumn() {
    return this.getString(5);
  }

  public int getCharset() {
    return charset;
  }

  public long getLength() {
    return length;
  }

  public DataType getDataType() {
    return dataType;
  }

  public byte getDecimals() {
    return decimals;
  }

  public boolean isSigned() {
    return ((flags & ColumnFlags.UNSIGNED) == 0);
  }

  public int getDisplaySize() {
    if (dataType == DataType.TEXT
        || dataType == DataType.JSON
        || dataType == DataType.ENUM
        || dataType == DataType.SET
        || dataType == DataType.VARSTRING
        || dataType == DataType.STRING) {
      return (int) (length / (maxCharlen[charset] == 0 ? 1 : maxCharlen[charset]));
    }
    return (int) length;
  }

  public Nullability getNullability() {
    return (flags & ColumnFlags.NOT_NULL) > 0 ? Nullability.NON_NULL : Nullability.NULLABLE;
  }

  public boolean isPrimaryKey() {
    return ((this.flags & ColumnFlags.PRIMARY_KEY) > 0);
  }

  public boolean isUniqueKey() {
    return ((this.flags & ColumnFlags.UNIQUE_KEY) > 0);
  }

  public boolean isMultipleKey() {
    return ((this.flags & ColumnFlags.MULTIPLE_KEY) > 0);
  }

  public boolean isBlob() {
    return ((this.flags & ColumnFlags.BLOB) > 0);
  }

  public boolean isZeroFill() {
    return ((this.flags & ColumnFlags.ZEROFILL) > 0);
  }

  // doesn't use & 128 bit filter, because char binary and varchar binary are not binary (handle
  // like string), but have the binary flag
  public boolean isBinary() {
    return (charset == 63);
  }

  public MariadbType getType() {
    switch (dataType) {
      case TINYINT:
        // TINYINT(1) are considered as boolean
        if (length == 1 && conf.tinyInt1isBit()) return MariadbType.BOOLEAN;
        return isSigned() ? MariadbType.TINYINT : MariadbType.UNSIGNED_TINYINT;
      case YEAR:
        return MariadbType.SMALLINT;
      case SMALLINT:
        return isSigned() ? MariadbType.SMALLINT : MariadbType.UNSIGNED_SMALLINT;
      case INTEGER:
        return isSigned() ? MariadbType.INTEGER : MariadbType.UNSIGNED_INTEGER;
      case FLOAT:
        return MariadbType.FLOAT;
      case DOUBLE:
        return MariadbType.DOUBLE;
      case TIMESTAMP:
      case DATETIME:
        return MariadbType.TIMESTAMP;
      case BIGINT:
        return isSigned() ? MariadbType.BIGINT : MariadbType.UNSIGNED_BIGINT;
      case MEDIUMINT:
        return MariadbType.INTEGER;
      case DATE:
      case NEWDATE:
        return MariadbType.DATE;
      case TIME:
        return MariadbType.TIME;
      case JSON:
      case ENUM:
      case SET:
      case STRING:
      case VARSTRING:
        return MariadbType.VARCHAR;
      case TEXT:
        return MariadbType.CLOB;
      case OLDDECIMAL:
      case DECIMAL:
        return MariadbType.DECIMAL;
      case BIT:
        // BIT(1) are considered as boolean
        if (length == 1 && conf.tinyInt1isBit()) return MariadbType.BOOLEAN;
        return MariadbType.BIT;
      case TINYBLOB:
      case MEDIUMBLOB:
      case LONGBLOB:
      case BLOB:
      case GEOMETRY:
        return MariadbType.BLOB;

      default:
        return null;
    }
  }

  @Override
  public Integer getPrecision() {
    switch (dataType) {
<<<<<<< HEAD
      case OLDDECIMAL:
      case DECIMAL:
        // DECIMAL and OLDDECIMAL are  "exact" fixed-point number.
        // so :
        // - if can be signed, 1 byte is saved for sign
        // - if decimal > 0, one byte more for dot
        if (isSigned()) {
          return (int) (length - ((getDecimals() > 0) ? 2 : 1));
        } else {
          return (int) (length - ((decimals > 0) ? 1 : 0));
        }
      default:
        return (int) length;
    }
  }

  @Override
  public Integer getScale() {
    switch (dataType) {
      case OLDDECIMAL:
=======
      case VARCHAR:
      case JSON:
      case ENUM:
      case SET:
      case VARSTRING:
      case STRING:
      case NULL:
        return isBinary() ? ByteArrayCodec.INSTANCE : StringCodec.INSTANCE;
>>>>>>> b95aba3e
      case TINYINT:
      case SMALLINT:
      case INTEGER:
      case FLOAT:
      case DOUBLE:
      case BIGINT:
      case MEDIUMINT:
      case BIT:
      case DECIMAL:
        return (int) decimals;
      default:
        return 0;
    }
  }

  @Override
  public Class<?> getJavaType() {
    return getType().getJavaType();
  }

  public ColumnDefinitionPacket getNativeTypeMetadata() {
    return this;
  }

  @Override
  public boolean ending() {
    return this.ending;
  }
}<|MERGE_RESOLUTION|>--- conflicted
+++ resolved
@@ -268,6 +268,7 @@
       case SET:
       case STRING:
       case VARSTRING:
+      case NULL:
         return MariadbType.VARCHAR;
       case TEXT:
         return MariadbType.CLOB;
@@ -293,7 +294,6 @@
   @Override
   public Integer getPrecision() {
     switch (dataType) {
-<<<<<<< HEAD
       case OLDDECIMAL:
       case DECIMAL:
         // DECIMAL and OLDDECIMAL are  "exact" fixed-point number.
@@ -314,16 +314,6 @@
   public Integer getScale() {
     switch (dataType) {
       case OLDDECIMAL:
-=======
-      case VARCHAR:
-      case JSON:
-      case ENUM:
-      case SET:
-      case VARSTRING:
-      case STRING:
-      case NULL:
-        return isBinary() ? ByteArrayCodec.INSTANCE : StringCodec.INSTANCE;
->>>>>>> b95aba3e
       case TINYINT:
       case SMALLINT:
       case INTEGER:
