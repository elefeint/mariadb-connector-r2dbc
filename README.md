<p align="center">
  <a href="http://mariadb.com/">
    <img src="https://mariadb.com/kb/static/images/logo-2018-black.png">
  </a>
</p>

# MariaDB R2DBC connector

[![Maven Central][maven-image]][maven-url]
[![Test Build][travis-image]][travis-url]
[![License][license-image]][license-url]
[![codecov][codecov-image]][codecov-url]

**Non-blocking MariaDB and MySQL client.**

MariaDB and MySQL client, 100% Java, compatible with Java8+, apache 2.0 licensed.
- Driver permits ed25519, PAM authentication that comes with MariaDB.
- use MariaDB 10.5 returning fonction to permit Statement.returnGeneratedValues 

Driver follow [R2DBC 0.9.0.M2 specifications](https://r2dbc.io/spec/0.9.0.M2/spec/html/)

## Documentation

See [documentation](https://mariadb.com/docs/appdev/connector-r2dbc/) for native or with Spring Data R2DBC use. 


## Quick Start

The MariaDB Connector is available through maven using :

```
    <dependency>
        <groupId>org.mariadb</groupId>
        <artifactId>r2dbc-mariadb</artifactId>
<<<<<<< HEAD
        <version>1.1.0-beta</version>
=======
        <version>1.0.3</version>
>>>>>>> 816df447
    </dependency>
```

Factory can be created using ConnectionFactory or using connection URL.

Using builder                                                     
```java

MariadbConnectionConfiguration conf = MariadbConnectionConfiguration.builder()
            .host("localhost")
            .port(3306)
            .username("myUser")
            .password("MySuperPassword")
            .database("db")
            .build();
MariadbConnectionFactory factory = new MariadbConnectionFactory(conf);

//OR

ConnectionFactory factory = ConnectionFactories.get("r2dbc:mariadb://user:password@host:3306,host2:3302/myDB?option1=value");
```

Basic example: 
```java
    MariadbConnectionConfiguration conf = MariadbConnectionConfiguration.builder()
            .host("localhost")
            .port(3306)
            .username("myUser")
            .password("MySuperPassword")
            .database("db")
            .build();
    MariadbConnectionFactory factory = new MariadbConnectionFactory(conf);

    MariadbConnection connection = factory.create().block();
    connection.createStatement("SELECT * FROM myTable WHERE val = ?")
            .bind(0, "myVal") // setting parameter
            .execute()
            .flatMap(r -> r.map((row, metadata) -> {
              return "value=" + row.get(0, String.class);
            }));
    connection.close().subscribe();
```

### Connection options

|option|description|type|default| 
|---:|---|:---:|:---:| 
| **`username`** | User to access database. |*string* | 
| **`password`** | User password. |*string* | 
| **`host`** | IP address or DNS of the database server. Multiple host can be set, separate by comma. If first host is not reachable (timeout is connectTimeout), driver use next hosts.*Not used when using option `socketPath`*. |*string*| "localhost"|
| **`port`** | Database server port number. *Not used when using option `socketPath`*|*integer*| 3306|
| **`database`** | Default database to use when establishing the connection. | *string* | 
| **`connectTimeout`** | Sets the connection timeout |  *Duration* | 10s|
| **`socketTimeout`** | Sets the socket timeout |  *Duration* | |
| **`tcpKeepAlive`** | Sets socket keep alive  |  *Boolean* | false|
| **`tcpAbortiveClose`** | 	This option can be used in environments where connections are created and closed in rapid succession. Often, it is not possible to create a socket in such an environment after a while, since all local “ephemeral” ports are used up by TCP connections in TCP_WAIT state. Using tcpAbortiveClose works around this problem by resetting TCP connections (abortive or hard close) rather than doing an orderly close. |  *boolean* | false|
| **`socket`** | Permits connections to the database through the Unix domain socket for faster connection whe server is local. |  *string* | 
| **`allowMultiQueries`** | Allows you to issue several SQL statements in a single call. (That is, `INSERT INTO a VALUES('b'); INSERT INTO c VALUES('d');`).  <br/><br/>This may be a **security risk** as it allows for SQL Injection attacks.|  *boolean* | false| 
| **`connectionAttributes`** | When performance_schema is active, permit to send server some client information. <br>Those information can be retrieved on server within tables performance_schema.session_connect_attrs and performance_schema.session_account_connect_attrs. This can permit from server an identification of client/application per connection|*Map<String,String>* | 
| **`sessionVariables`** | Permits to set session variables upon successful connection |  *Map<String,String>* |
| **`tlsProtocol`** |Force TLS/SSL protocol to a specific set of TLS versions (example "TLSv1.2", "TLSv1.3").|*List<String>*| <i>java default</i>|
| **`serverSslCert`** | Permits providing server's certificate in DER form, or server's CA certificate. <br/>This permits a self-signed certificate to be trusted. Can be used in one of 3 forms : <ul><li> serverSslCert=/path/to/cert.pem (full path to certificate)</li><li> serverSslCert=classpath:relative/cert.pem (relative to current classpath)</li><li> as verbatim DER-encoded certificate string "------BEGIN CERTIFICATE-----"</li></ul> |*String*| |
| **`clientSslCert`** | Permits providing client's certificate in DER form (use only for mutual authentication). Can be used in one of 3 forms : <ul><li>clientSslCert=/path/to/cert.pem (full path to certificate)</li><li> clientSslCert=classpath:relative/cert.pem (relative to current classpath)</li><li> as verbatim DER-encoded certificate string "------BEGIN CERTIFICATE-----"</li></ul> |*String*| |
| **`clientSslKey`** | client private key path(for mutual authentication) |*String* | |
| **`clientSslPassword`** | client private key password |*charsequence* | |
| **`sslMode`** | ssl requirement. Possible value are <ul><li>DISABLE, // NO SSL</li><li>TRUST, // Encryption, but no certificate and hostname validation  (DEVELOPMENT ONLY)</li><li>VERIFY_CA, // Encryption, certificates validation, BUT no hostname validation</li><li>VERIFY_FULL, // Standard SSL use: Encryption, certificate validation and hostname validation</li></ul> | SslMode |DISABLE|
| **`rsaPublicKey`** | <i>only for MySQL server</i><br/> Server RSA public key, for SHA256 authentication |*String* | |
| **`cachingRsaPublicKey`** | <i>only for MySQL server</i><br/> Server caching RSA public key, for cachingSHA256 authentication |*String* | |
| **`allowPublicKeyRetrieval`** | <i>only for MySQL server</i><br/> Permit retrieved Server RSA public key from server. This can create a security issue |*boolean* | true | 
| **`allowPipelining`** | Permit to send queries to server without waiting for previous query to finish |*boolean* | true | 
| **`useServerPrepStmts`** | Permit to indicate to use text or binary protocol for query with parameter |*boolean* | false | 
| **`prepareCacheSize`** | if useServerPrepStmts = true, cache the prepared informations in a LRU cache to avoid re-preparation of command. Next use of that command, only prepared identifier and parameters (if any) will be sent to server. This mainly permit for server to avoid reparsing query. |*int* |256 |
| **`pamOtherPwd`** | Permit to provide additional password for PAM authentication with multiple authentication step. If multiple passwords, value must be URL encoded.|*string* | |  
| **`autocommit`** | Set default autocommit value on connection initialization" |*boolean* | true |
| **`tinyInt1isBit`** | Convert Bit(1)/TINYINT(1) default to boolean type |*boolean* | true |
| **`restrictedAuth`** | if set, restrict authentication plugin to secure list. Default provided plugins are mysql_native_password, mysql_clear_password, client_ed25519, dialog, sha256_password and caching_sha2_password |*string* | |
| **`loopResources`** | permits to share netty EventLoopGroup among multiple async libraries/framework |*LoopResources* | |

## Roadmap

* Performance !
* Fast batch using mariadb bulk
* GeoJSON datatype
* Pluggable types for MariaDB 10.5 (JSON, INET4, INET6, BOOLEAN, ...)


## Tracker 

To file an issue or follow the development, see [JIRA](https://jira.mariadb.org/projects/R2DBC/issues/).


[travis-image]:https://travis-ci.com/mariadb-corporation/mariadb-connector-r2dbc.svg?branch=master
[travis-url]:https://app.travis-ci.com/github/mariadb-corporation/mariadb-connector-r2dbc
[maven-image]:https://maven-badges.herokuapp.com/maven-central/org.mariadb/r2dbc-mariadb/badge.svg
[maven-url]:https://maven-badges.herokuapp.com/maven-central/org.mariadb/r2dbc-mariadb
[license-image]:https://img.shields.io/badge/License-Apache%202.0-blue.svg
[license-url]:https://opensource.org/licenses/Apache-2.0
[codecov-image]:https://codecov.io/gh/mariadb-corporation/mariadb-connector-r2dbc/branch/master/graph/badge.svg?token=8fIhax7q23
[codecov-url]:https://codecov.io/gh/mariadb-corporation/mariadb-connector-r2dbc<|MERGE_RESOLUTION|>--- conflicted
+++ resolved
@@ -32,11 +32,7 @@
     <dependency>
         <groupId>org.mariadb</groupId>
         <artifactId>r2dbc-mariadb</artifactId>
-<<<<<<< HEAD
-        <version>1.1.0-beta</version>
-=======
-        <version>1.0.3</version>
->>>>>>> 816df447
+        <version>1.1.0-rc</version>
     </dependency>
 ```
 
