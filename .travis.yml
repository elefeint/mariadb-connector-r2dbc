os: linux
dist: focal
language: java
services: docker
jdk: openjdk11
addons:
  hosts:
    - mariadb.example.com
    - mariadb2.example.com

before_install:
  - git clone https://github.com/mariadb-corporation/connector-test-machine.git
env: packet=40
install:
  - |-
    case $TRAVIS_OS_NAME in
      windows)
        choco install openjdk11 maven
        export PATH=$(cmd.exe //c "refreshenv > nul & C:\Progra~1\Git\bin\bash -c 'echo \$PATH' ")
        connector-test-machine/launch.bat -t "$srv" -v "$v" -d testr2
        ;;
      linux)
        source connector-test-machine/launch.sh -t "$srv" -v "$v" -d testr2 -n 0 -l "$local" -p "$packet"
        ;;
    esac

jobs:
  fast_finish: true
  allow_failures:
    - env: srv=build v=10.6
  include:
    - env: srv=mariadb v=10.5
      os: windows
      language: shell
    - env: srv=mariadb v=10.2 local=1 packet=20
      dist: bionic
    - env: srv=mariadb v=10.3 local=1
    - env: srv=mariadb v=10.4 local=1
    - env: srv=mariadb v=10.5 local=1
    - env: srv=mariadb v=10.5 local=1
      jdk: openjdk8
      dist: bionic
    - env: srv=mariadb v=10.6 local=1
    - env: srv=mariadb v=10.5 NO_BACKSLASH_ESCAPES=true
    - env: srv=mariadb v=10.6 BENCH=1
<<<<<<< HEAD
    - if: env(TRAVIS_PULL_REQUEST) = "false"
      env: srv=maxscale
    - if: env(TRAVIS_PULL_REQUEST) = "false"
      env: srv=mariadb-es v=10.5
    - if: env(TRAVIS_PULL_REQUEST) = "false"
      env: srv=skysql
    - if: env(TRAVIS_PULL_REQUEST) = "false"
      env: srv=skysql-ha
    - if: env(TRAVIS_PULL_REQUEST) = "false"
      env: srv=build v=10.6
    - if: env(TRAVIS_PULL_REQUEST) = "false"
      env: srv=mysql v=5.7
    - if: env(TRAVIS_PULL_REQUEST) = "false"
=======
    - if: type = push AND fork = false
      env: srv=maxscale
    - if: type = push AND fork = false
      env: srv=mariadb-es v=10.5
    - if: type = push AND fork = false
      env: srv=skysql
    - if: type = push AND fork = false
      env: srv=skysql-ha
    - if: type = push AND fork = false
      env: srv=build v=10.6
    - if: type = push AND fork = false
      env: srv=mysql v=5.7
    - if: type = push AND fork = false
>>>>>>> df6070bf
      env: srv=mysql v=8.0

script:
  - mvn clean -Dmaven.test.skip > /dev/null
  - if [ -n "$BENCH" ] ; then mvn package -P bench -Dmaven.test.skip; fi
  - if [ -n "$BENCH" ] ; then java -Duser.country=US -Duser.language=en -DTEST_PORT=$TEST_DB_PORT -DTEST_HOST=$TEST_DB_HOST -DTEST_USERNAME=$TEST_DB_USER -DTEST_PASSWORD=$TEST_DB_PASSWORD -jar target/benchmarks.jar; fi
  - if [ -z "$BENCH" ] ; then MAVEN_SKIP_RC=true MAVEN_OPTS="-Xmx2g -XX:MaxPermSize=512m" mvn test -P continuous-integration -DjobId=${TRAVIS_JOB_ID}; fi


after_script:
  - bash <(curl -s https://codecov.io/bash)<|MERGE_RESOLUTION|>--- conflicted
+++ resolved
@@ -43,21 +43,6 @@
     - env: srv=mariadb v=10.6 local=1
     - env: srv=mariadb v=10.5 NO_BACKSLASH_ESCAPES=true
     - env: srv=mariadb v=10.6 BENCH=1
-<<<<<<< HEAD
-    - if: env(TRAVIS_PULL_REQUEST) = "false"
-      env: srv=maxscale
-    - if: env(TRAVIS_PULL_REQUEST) = "false"
-      env: srv=mariadb-es v=10.5
-    - if: env(TRAVIS_PULL_REQUEST) = "false"
-      env: srv=skysql
-    - if: env(TRAVIS_PULL_REQUEST) = "false"
-      env: srv=skysql-ha
-    - if: env(TRAVIS_PULL_REQUEST) = "false"
-      env: srv=build v=10.6
-    - if: env(TRAVIS_PULL_REQUEST) = "false"
-      env: srv=mysql v=5.7
-    - if: env(TRAVIS_PULL_REQUEST) = "false"
-=======
     - if: type = push AND fork = false
       env: srv=maxscale
     - if: type = push AND fork = false
@@ -71,7 +56,6 @@
     - if: type = push AND fork = false
       env: srv=mysql v=5.7
     - if: type = push AND fork = false
->>>>>>> df6070bf
       env: srv=mysql v=8.0
 
 script:
